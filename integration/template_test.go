--- conflicted
+++ resolved
@@ -32,23 +32,13 @@
 			"KILL",
 			"AUDIT_WRITE",
 		},
-<<<<<<< HEAD
-		Namespaces: []configs.Namespace{
-			{Name: "NEWNS"},
-			{Name: "NEWUTS"},
-			{Name: "NEWIPC"},
-			{Name: "NEWPID"},
-			{Name: "NEWNET"},
-		},
-=======
-		Namespaces: libcontainer.Namespaces([]libcontainer.Namespace{
-			{Type: libcontainer.NEWNS},
-			{Type: libcontainer.NEWUTS},
-			{Type: libcontainer.NEWIPC},
-			{Type: libcontainer.NEWPID},
-			{Type: libcontainer.NEWNET},
+		Namespaces: configs.Namespaces([]configs.Namespace{
+			{Type: configs.NEWNS},
+			{Type: configs.NEWUTS},
+			{Type: configs.NEWIPC},
+			{Type: configs.NEWPID},
+			{Type: configs.NEWNET},
 		}),
->>>>>>> e05f807a
 		Cgroups: &cgroups.Cgroup{
 			Name:            "test",
 			Parent:          "integration",
