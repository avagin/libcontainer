--- conflicted
+++ resolved
@@ -92,7 +92,7 @@
 	}
 
 	config := newTemplateConfig(rootfs)
-	config.Namespaces.Remove(libcontainer.NEWIPC)
+	config.Namespaces.Remove(configs.NEWIPC)
 	buffers, exitCode, err := runContainer(config, "", "readlink", "/proc/self/ns/ipc")
 	if err != nil {
 		t.Fatal(err)
@@ -124,7 +124,7 @@
 	}
 
 	config := newTemplateConfig(rootfs)
-	config.Namespaces.Add(libcontainer.NEWIPC, "/proc/1/ns/ipc")
+	config.Namespaces.Add(configs.NEWIPC, "/proc/1/ns/ipc")
 
 	buffers, exitCode, err := runContainer(config, "", "readlink", "/proc/self/ns/ipc")
 	if err != nil {
@@ -152,7 +152,7 @@
 	defer remove(rootfs)
 
 	config := newTemplateConfig(rootfs)
-	config.Namespaces.Add(libcontainer.NEWIPC, "/proc/1/ns/ipcc")
+	config.Namespaces.Add(configs.NEWIPC, "/proc/1/ns/ipcc")
 
 	_, _, err = runContainer(config, "", "true")
 	if err == nil {
@@ -179,16 +179,6 @@
 	if limit := strings.TrimSpace(out.Stdout.String()); limit != "1024" {
 		t.Fatalf("expected rlimit to be 1024, got %s", limit)
 	}
-}
-
-<<<<<<< HEAD
-func getNamespaceIndex(config *configs.Config, name string) int {
-	for i, v := range config.Namespaces {
-		if v.Name == name {
-			return i
-		}
-	}
-	return -1
 }
 
 func newTestRoot() (string, error) {
@@ -393,35 +383,4 @@
 	if !s.Success() {
 		t.Fatal(s.String())
 	}
-=======
-func TestPIDNSPrivate(t *testing.T) {
-	if testing.Short() {
-		return
-	}
-
-	rootfs, err := newRootFs()
-	if err != nil {
-		t.Fatal(err)
-	}
-	defer remove(rootfs)
-
-	l, err := os.Readlink("/proc/1/ns/pid")
-	if err != nil {
-		t.Fatal(err)
-	}
-
-	config := newTemplateConfig(rootfs)
-	buffers, exitCode, err := runContainer(config, "", "readlink", "/proc/self/ns/pid")
-	if err != nil {
-		t.Fatal(err)
-	}
-
-	if exitCode != 0 {
-		t.Fatalf("exit code not 0. code %d stderr %q", exitCode, buffers.Stderr)
-	}
-
-	if actual := strings.Trim(buffers.Stdout.String(), "\n"); actual == l {
-		t.Fatalf("pid link should be private to the container but equals host %q %q", actual, l)
-	}
->>>>>>> e05f807a
 }